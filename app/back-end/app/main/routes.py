--- conflicted
+++ resolved
@@ -480,11 +480,6 @@
         pi=latest_recommendation.pi,
         lethality=latest_recommendation.lethality,
         pop_over_65=latest_recommendation.pop_over_65,
-<<<<<<< HEAD
-        density=latest_recommendation.density,
-        beds_available_pct=latest_recommendation.theta
-    )
-=======
         density=latest_recommendation.density
     )
 
@@ -743,5 +738,4 @@
                          recommendation_data=recommendation_data,
                          precision_data=precision_data,
                          prevented_data=prevented_data,
-                         satisfaction_data=satisfaction_data)
->>>>>>> 909c5f24
+                         satisfaction_data=satisfaction_data)