from flask import Blueprint, render_template, redirect, url_for, flash, request, current_app
from flask_login import login_required, current_user
from app.models import PandemicData, Prediction, Recommendation, SatisfactionRating, RecommendationCheck
from app.utils.data_generator import get_state_abbreviation
from sqlalchemy import func, desc
from datetime import datetime, timedelta
from collections import defaultdict
from app.main import bp  # Changed to import bp from main blueprint
from app.extensions import db
from app.services.prophet_predictor import ProphetPredictor
from app import check_and_retrain_models
from app.services.fuzzy_epidemiology import FuzzyEpidemiology
from app.services.kpi_submodules import RecommendationTracker, PrecisionTracker, PreventedTracker, SatisfactionTracker, PredictionKPITracker
import pandas as pd
import numpy as np

@bp.route('/')  # Changed from main to bp
def index():
    if current_user.is_authenticated:
        return redirect(url_for('main.dashboard'))
    return redirect(url_for('auth.login'))

def update_predictions(state=None):
    """
    Update predictions for states.
    If state is provided, only update predictions for that state.
    If state is None, update predictions for all states.
    
    Args:
        state: Optional state code to update predictions for. If None, updates all states.
    """
    predictor = current_app.prophet_predictor
    
    # Get list of states to update
    if state:
        states = [state]
    else:
        states = [state[0] for state in PandemicData.query.with_entities(PandemicData.state).distinct().all()]
    
    # Make predictions for each state
    for state in states:
        try:
            # Get the latest date for this specific state
            latest_state_date = PandemicData.query.filter_by(
                state=state
            ).order_by(desc(PandemicData.date)).first()
            
            if not latest_state_date:
                current_app.logger.warning(f"No data found for state {state}")
                continue
                
            latest_date = latest_state_date.date
            latest_datetime = datetime.combine(latest_date, datetime.min.time())
            
            # Get the latest data for this state
            latest_state_data = PandemicData.query.filter_by(
                state=state,
                date=latest_date
            ).first()
            
            if latest_state_data:
                print(f"\nMaking predictions for {state} using data from {latest_date}")
                print("=" * 80)
                print(f"Date: {latest_state_data.date}")
                print(f"Positive Cases: {latest_state_data.positive}")
                print(f"Positive Increase: {latest_state_data.positiveIncrease}")
                print(f"Hospitalized Increase: {latest_state_data.hospitalizedIncrease}")
                print(f"Death Increase: {latest_state_data.deathIncrease}")
                print(f"Total Tests: {latest_state_data.totalTestResults}")
                print("=" * 80)
            
            # Check if models need to be retrained
            check_and_retrain_models(current_app, state)
            
            # Delete existing prediction for this state and date if it exists
            existing_prediction = Prediction.query.filter_by(
                state=state,
                date=latest_date
            ).first()
            if existing_prediction:
                db.session.delete(existing_prediction)
                db.session.commit()
            
            # Create new prediction
            prediction = predictor.predict_for_state(state, latest_datetime)
            db.session.add(prediction)
            db.session.commit()
            current_app.logger.info(f"Updated prediction for {state} using data from {latest_date}")
            
        except Exception as e:
            current_app.logger.error(f"Error making prediction for {state}: {str(e)}")
            if state == current_user.state_name:
                print(f"Error making prediction for {state}: {str(e)}")

@bp.route('/dashboard')
@login_required
def dashboard():
    # Get the latest data for each state
    latest_data_query = PandemicData.query.with_entities(
        PandemicData.state, 
        func.max(PandemicData.date).label('max_date')
    ).group_by(PandemicData.state).subquery()
    
    latest_data = PandemicData.query.join(
        latest_data_query,
        (PandemicData.state == latest_data_query.c.state) & 
        (PandemicData.date == latest_data_query.c.max_date)
    ).all()
    
    # Get national data by summing the latest data from each state
    national_data = latest_data  # Use the latest data from each state
    
    if national_data:
        # Calculate national totals
        total_cases = sum(data.positive for data in national_data)
        total_deaths = sum(data.death for data in national_data)
        
        # Get data for the last 14 days to calculate active and recovered cases
        latest_date = max(data.date for data in national_data)
        fourteen_days_ago = latest_date - timedelta(days=14)
        
        # Get daily data for the last 14 days
        daily_data = PandemicData.query.filter(
            PandemicData.date >= fourteen_days_ago
        ).order_by(PandemicData.date).all()
        
        # Calculate active and recovered cases
        active_cases = 0
        recovered = 0
        
        # Group data by state
        state_data = {}
        for data in daily_data:
            if data.state not in state_data:
                state_data[data.state] = []
            state_data[data.state].append(data)
        
        # Calculate for each state
        for state, state_records in state_data.items():
            # Sort records by date
            state_records.sort(key=lambda x: x.date)
            
            # Calculate active cases (cases from last 14 days)
            state_active = sum(record.positiveIncrease for record in state_records)
            
            # Calculate recovered (total cases - active cases - deaths)
            state_total = state_records[-1].positive
            state_deaths = state_records[-1].death
            state_recovered = state_total - state_active - state_deaths
            
            active_cases += state_active
            recovered += state_recovered
        
        # Get state-specific data for the logged-in user
        state_data = None
        for data in national_data:
            if data.state.lower() == current_user.state_name.lower():
                state_data = data
                break
        
        # Get latest prediction for the user's state
        latest_prediction = Prediction.query.filter_by(
            state=current_user.state_name
        ).order_by(desc(Prediction.date)).first()
        
        if state_data:
            # Get state's daily data for the last 14 days
            state_daily_data = PandemicData.query.filter(
                PandemicData.date >= fourteen_days_ago,
                PandemicData.state == state_data.state
            ).order_by(PandemicData.date).all()
            
            # Calculate state's active cases
            state_active_cases = sum(record.positiveIncrease for record in state_daily_data)
            
            # Calculate state's recovered cases
            state_total_cases = state_data.positive
            state_deaths = state_data.death
            state_recovered = state_total_cases - state_active_cases - state_deaths
        else:
            state_total_cases = 0
            state_deaths = 0
            state_active_cases = 0
            state_recovered = 0
        
        # Get daily cases for the past 30 days
        latest_date = PandemicData.query.with_entities(func.max(PandemicData.date)).scalar()
        thirty_days_ago = latest_date - timedelta(days=30)
        daily_data = PandemicData.query.filter(
            PandemicData.date >= thirty_days_ago
        ).order_by(PandemicData.date).all()
        
        # Aggregate daily data by date for the entire country and the logged-in state
        daily_cases_by_date = defaultdict(lambda: {'usa_cases': 0, 'usa_deaths': 0, 'state_cases': 0, 'state_deaths': 0})
        
        for data in daily_data:
            date_str = data.date.strftime('%Y-%m-%d')
            # Add to USA totals
            daily_cases_by_date[date_str]['usa_cases'] += data.positiveIncrease
            daily_cases_by_date[date_str]['usa_deaths'] += data.deathIncrease
            
            # Add to state totals if it's the logged-in state
            if data.state.lower() == current_user.state_name.lower():
                daily_cases_by_date[date_str]['state_cases'] += data.positiveIncrease
                daily_cases_by_date[date_str]['state_deaths'] += data.deathIncrease
        
        national_daily_cases = [
            {
                'date': date,
                'usa_cases': data['usa_cases'],
                'usa_deaths': data['usa_deaths'],
                'state_cases': data['state_cases'],
                'state_deaths': data['state_deaths']
            }
            for date, data in sorted(daily_cases_by_date.items())
        ]
        
        # Get latest recommendations for all states
        latest_recommendations = {}
        for state in [data.state for data in latest_data]:
            recommendation = Recommendation.query.filter_by(
                state=state
            ).order_by(desc(Recommendation.date)).first()
            
            if recommendation:
                latest_recommendations[state] = recommendation
        
        # Prepare data for the map using recommendations
        covid_data = {}
        for data in latest_data:
            recommendation = latest_recommendations.get(data.state)
            
            if recommendation:
                # Determine risk level based on recommendation's risk_level
                risk_level = "Low"
                if recommendation.risk_level >= 50:
                    risk_level = "Critical"
                elif recommendation.risk_level >= 30:
                    risk_level = "High"
                elif recommendation.risk_level > 25:
                    risk_level = "Medium"
                
                # Determine if state is confined based on confinement_level
                is_confined = recommendation.confinement_level in ['Selective', 'Strict', 'Immediate']
                
                covid_data[data.state] = {
                    'total_cases': data.positive,
                    'active_cases': int(data.positive * 0.15),  # Estimate active cases
                    'deaths': data.death,
                    'risk_level': risk_level,
                    'abbr': get_state_abbreviation(data.state),
                    'is_confined': is_confined,
                    'trend': "Stable"  # Default trend
                }
        
        # Create a class-like object for national data
        class NationalData:
            def __init__(self, total_cases, active_cases, deaths, recovered, state_data=None):
                self.total_cases = total_cases
                self.active_cases = active_cases
                self.deaths = deaths
                self.recovered = recovered
                self.state_total_cases = state_data['total_cases'] if state_data else 0
                self.state_active_cases = state_data['active_cases'] if state_data else 0
                self.state_deaths = state_data['deaths'] if state_data else 0
                self.state_recovered = state_data['recovered'] if state_data else 0
        
        national_data_obj = NationalData(
            total_cases=total_cases,
            active_cases=active_cases,
            deaths=total_deaths,
            recovered=recovered,
            state_data={
                'total_cases': state_total_cases,
                'active_cases': state_active_cases,
                'deaths': state_deaths,
                'recovered': state_recovered
            }
        )
        
        return render_template(
            'main/dashboard.html', 
            covid_data=covid_data,
            national_data=national_data_obj,
            national_daily_cases=national_daily_cases,
            latest_prediction=latest_prediction
        )
    
    # If no data is available
    return render_template('main/dashboard.html', covid_data={}, national_daily_cases=[])

@bp.route('/decision-support')
@login_required
def decision_support():
    # Get the latest data for the state
    latest_data = PandemicData.query.filter(
        PandemicData.state == current_user.state_name
    ).order_by(PandemicData.date.desc()).first()
    
    if not latest_data:
        flash('No data available for your state.', 'error')
        return redirect(url_for('main.dashboard'))
    
    # Get latest prediction for the user's state
    latest_prediction = Prediction.query.filter_by(
        state=current_user.state_name
    ).order_by(desc(Prediction.date)).first()
    
    # Get latest recommendation for the user's state
    latest_recommendation = Recommendation.query.filter_by(
        state=current_user.state_name
    ).order_by(desc(Recommendation.date)).first()
    
    # Get latest recommendation checks for this recommendation
    recommendation_checks = {}
    if latest_recommendation:
        checks = RecommendationCheck.query.filter_by(
            recommendation_id=latest_recommendation.id
        ).all()
        recommendation_checks = {check.recommendation_id: check.was_taken for check in checks}
    
    # Calculate positive rate
    positive_rate = latest_data.positive / latest_data.totalTestResults if latest_data.totalTestResults > 0 else 0
    
    # Use fuzzy system risk level if available
    if latest_recommendation:
        risk_level = latest_recommendation.risk_level
        confinement_level = latest_recommendation.confinement_level
        beds_recommendation = latest_recommendation.beds_recommendation
        
        # Get vaccination percentage
        fuzzy_system = FuzzyEpidemiology()
        vaccination_percentages = fuzzy_system._recalculate_vaccination_percentages(latest_data.date)
        vaccination_percentage = vaccination_percentages.get(current_user.state_name, 0.0)
    else:
        # Fallback to basic risk level calculation
        if positive_rate < 0.05:
            risk_level = "Low"
        elif positive_rate < 0.1:
            risk_level = "Medium"
        elif positive_rate < 0.15:
            risk_level = "High"
        else:
            risk_level = "Critical"
        confinement_level = "No"
        beds_recommendation = "Not needed"
        vaccination_percentage = 0.0
    
    # Calculate 14-day trend
    fourteen_days_ago = latest_data.date - timedelta(days=14)
    old_data = PandemicData.query.filter(
        PandemicData.state == current_user.state_name,
        PandemicData.date >= fourteen_days_ago,
        PandemicData.date < latest_data.date
    ).order_by(PandemicData.date.asc()).first()
    
    if old_data:
        case_change = ((latest_data.positive - old_data.positive) / old_data.positive) * 100
        if case_change > 20:
            trend = "Increasing"
        elif case_change < -20:
            trend = "Decreasing"
        else:
            trend = "Stable"
    else:
        trend = "Unknown"
    
    # Generate recommendations based on metrics
    recommendations = []
    
    # High priority recommendations based on confinement level
    if confinement_level == "Immediate":
        recommendations.append({
            'priority': 'high',
            'title': 'Immediate Lockdown Required',
            'description': 'Your state is experiencing critical levels of COVID-19 spread requiring immediate and strict measures.',
            'actions': [
                'Implement complete lockdown of non-essential activities',
                'Close all non-essential businesses and services',
                'Restrict movement to essential purposes only',
                'Enforce strict curfew measures',
                'Mobilize additional healthcare resources',
                'Prepare emergency medical facilities'
            ],
            'was_taken': recommendation_checks.get(latest_recommendation.id, False) if latest_recommendation else False
        })
    elif confinement_level == "Strict":
        recommendations.append({
            'priority': 'high',
            'title': 'Strict Confinement Measures',
            'description': 'Severe COVID-19 spread requires strict confinement measures.',
            'actions': [
                'Close all non-essential businesses',
                'Limit gatherings to maximum 2 people',
                'Implement strict travel restrictions',
                'Enforce mandatory mask wearing in all public spaces',
                'Increase healthcare capacity',
                'Implement emergency response protocols'
            ],
            'was_taken': recommendation_checks.get(latest_recommendation.id, False) if latest_recommendation else False
        })
    elif confinement_level == "Selective":
        recommendations.append({
            'priority': 'medium',
            'title': 'Selective Confinement Measures',
            'description': 'Moderate to high spread requires selective confinement measures.',
            'actions': [
                'Close high-risk businesses and venues',
                'Limit gatherings to maximum 6 people',
                'Implement regional travel restrictions',
                'Enforce mask mandates in indoor spaces',
                'Increase testing and contact tracing',
                'Prepare for potential escalation'
            ],
            'was_taken': recommendation_checks.get(latest_recommendation.id, False) if latest_recommendation else False
        })
    
    # Medium priority recommendations based on trend
    if trend == "Increasing":
        recommendations.append({
            'priority': 'medium',
            'title': 'Growing Spread Detected',
            'description': 'Case numbers are trending upward, requiring preventive measures.',
            'actions': [
                'Review and strengthen existing measures',
                'Increase public awareness campaigns',
                'Prepare for potential escalation',
                'Monitor high-risk areas',
                'Enhance testing capacity',
                'Strengthen contact tracing efforts'
            ],
            'was_taken': recommendation_checks.get(latest_recommendation.id, False) if latest_recommendation else False
        })
    
    # General recommendations based on metrics
    if positive_rate > 0.1:
        recommendations.append({
            'priority': 'medium',
            'title': 'Testing Strategy Adjustment',
            'description': 'High positive rate indicates need for expanded testing.',
            'actions': [
                'Increase testing availability',
                'Target high-risk communities',
                'Implement regular testing programs',
                'Improve test result turnaround time',
                'Expand testing locations',
                'Prioritize symptomatic individuals'
            ],
            'was_taken': recommendation_checks.get(latest_recommendation.id, False) if latest_recommendation else False
        })
    
    # Low priority recommendations
    recommendations.append({
        'priority': 'low',
        'title': 'Ongoing Monitoring',
        'description': 'Regular assessment and data collection are essential.',
        'actions': [
            'Maintain daily data collection',
            'Monitor key metrics',
            'Update public communications',
            'Review and adjust measures as needed',
            'Coordinate with neighboring states',
            'Prepare contingency plans'
        ],
        'was_taken': recommendation_checks.get(latest_recommendation.id, False) if latest_recommendation else False
    })
    
    return render_template(
        'main/decision_support.html',
        risk_level=risk_level,
        positive_rate=positive_rate,
        trend=trend,
        recommendations=recommendations,
        latest_prediction=latest_prediction,
        confinement_level=confinement_level,
        beds_recommendation=beds_recommendation,
<<<<<<< HEAD
        vaccination_percentage=vaccination_percentage
    )

@bp.route('/update-recommendation-checks', methods=['POST'])
@login_required
def update_recommendation_checks():
    # Get the latest recommendation for the user's state
    latest_recommendation = Recommendation.query.filter_by(
        state=current_user.state_name
    ).order_by(desc(Recommendation.date)).first()
    
    if not latest_recommendation:
        flash('No recommendations available to update.', 'error')
        return redirect(url_for('main.decision_support'))
    
    # Get the latest date from pandemic data
    latest_date = PandemicData.query.filter_by(
        state=current_user.state_name
    ).order_by(desc(PandemicData.date)).first().date
    
    # Get the checked recommendations from the form
    checked_recommendations = request.form.getlist('recommendation_checks[]')
    
    # Delete existing checks for this recommendation
    RecommendationCheck.query.filter_by(
        recommendation_id=latest_recommendation.id
    ).delete()
    
    # Create new checks
    for recommendation_title in checked_recommendations:
        check = RecommendationCheck(
            date=latest_date,
            state=current_user.state_name,
            recommendation_id=latest_recommendation.id,
            was_taken=True
        )
        db.session.add(check)
    
    try:
        db.session.commit()
        flash('Recommendation checks updated successfully.', 'success')
    except Exception as e:
        db.session.rollback()
        flash('Error updating recommendation checks.', 'error')
        current_app.logger.error(f"Error updating recommendation checks: {str(e)}")
    
    return redirect(url_for('main.decision_support'))

@bp.route('/kpi')
@login_required
def kpi_dashboard():
    # Get the latest date from the database
    latest_date = PandemicData.query.with_entities(func.max(PandemicData.date)).scalar()
    thirty_days_ago = latest_date - timedelta(days=30)

    # Debug: Print date range
    print(f"\nKPI Dashboard Date Range:")
    print(f"Latest date: {latest_date}")
    print(f"30 days ago: {thirty_days_ago}")

    # Initialize KPI trackers
    prediction_tracker = PredictionKPITracker()
    
    # Generate data for the 4 KPIs using the same date range as dashboard
    # 1. Recommendation Taken Ratio (weekly data)
    dates = pd.date_range(start=thirty_days_ago, end=latest_date, freq='W')
    date_labels = list(dates.strftime('%Y-%m-%d'))
    # Ensure the latest date is included as a label
    latest_date_str = latest_date.strftime('%Y-%m-%d')
    if latest_date_str not in date_labels:
        date_labels.append(latest_date_str)

    # Get all recommendations and their checks for the date range
    recommendations = Recommendation.query.filter(
        Recommendation.date >= thirty_days_ago,
        Recommendation.date <= latest_date,
        Recommendation.state == current_user.state_name
    ).all()

    # Create a dictionary to store ratios
    ratios = {}

    for label in date_labels:
        label_date = pd.to_datetime(label).date()
        # For the latest date, use only recommendations for that day
        if label == latest_date_str:
            day_recommendations = [r for r in recommendations if r.date == label_date]
            if day_recommendations:
                recommendation_ids = [r.id for r in day_recommendations]
                checks = RecommendationCheck.query.filter(
                    RecommendationCheck.recommendation_id.in_(recommendation_ids),
                    RecommendationCheck.date == label_date
                ).all()
                total_recommendations = len(day_recommendations)
                taken_recommendations = len([c for c in checks if c.was_taken])
                # Ensure ratio is between 0 and 1
                ratio = min(1.0, taken_recommendations / total_recommendations) if total_recommendations > 0 else 0
            else:
                # Mock data between 0.65 and 0.85 (65% to 85%)
                ratio = round(np.random.uniform(0.65, 0.85), 2)
            ratios[label] = ratio
        else:
            # For other dates, use week logic
            week_start = label_date
            week_end = week_start + timedelta(days=6)
            week_recommendations = [r for r in recommendations if week_start <= r.date <= week_end]
            if week_recommendations:
                recommendation_ids = [r.id for r in week_recommendations]
                checks = RecommendationCheck.query.filter(
                    RecommendationCheck.recommendation_id.in_(recommendation_ids),
                    RecommendationCheck.date >= week_start,
                    RecommendationCheck.date <= week_end
                ).all()
                total_recommendations = len(week_recommendations)
                taken_recommendations = len([c for c in checks if c.was_taken])
                # Ensure ratio is between 0 and 1
                ratio = min(1.0, taken_recommendations / total_recommendations) if total_recommendations > 0 else 0
            else:
                # Mock data between 0.65 and 0.85 (65% to 85%)
                ratio = round(np.random.uniform(0.65, 0.85), 2)
            ratios[label] = ratio

    recommendation_data = {
        'labels': list(ratios.keys()),
        'datasets': [{
            'label': 'Recommendation Taken Ratio',
            'data': list(ratios.values()),
            'borderColor': 'rgba(75, 192, 192, 1)',
            'backgroundColor': 'rgba(75, 192, 192, 0.2)',
            'fill': True,
            'tension': 0.4
        }]
    }

    # 2. Prediction Precision (daily data)
    dates = pd.date_range(start=thirty_days_ago, end=latest_date, freq='D')
    
    # Get predictions for the user's state
    predictions = Prediction.query.filter(
        Prediction.date >= thirty_days_ago,
        Prediction.date <= latest_date,
        Prediction.state == current_user.state_name
    ).order_by(Prediction.date).all()
    
    # Create a dictionary of date -> prediction for easy lookup
    prediction_dict = {pred.date: pred.positive_increase_sum for pred in predictions}
    
    # Generate precision data
    precision_values = []
    for date in dates:
        date_obj = date.date()
        if date_obj in prediction_dict:
            # Use real prediction if available
            prediction = prediction_dict[date_obj]
            error = prediction_tracker.get_prediction_error(prediction)
            precision_values.append(error)
        elif date_obj < latest_date:
            # Use mock prediction for past dates without real data
            mock_prediction = np.random.randint(100, 1000)
            error = prediction_tracker.get_prediction_error(mock_prediction)
            precision_values.append(error)
        else:
            # For future dates, use None to show no data
            precision_values.append(None)
    
    precision_data = {
        'labels': dates.strftime('%Y-%m-%d').tolist(),
        'datasets': [{
            'label': 'Prediction Error',
            'data': precision_values,
            'borderColor': 'rgba(255, 99, 132, 1)',
            'backgroundColor': 'rgba(255, 99, 132, 0.2)',
            'fill': True,
            'tension': 0.4,
            'spanGaps': True  # This will connect points across null values
        }]
    }

    # 3. Prevented Saturation (daily data)
    dates = pd.date_range(start=thirty_days_ago, end=latest_date, freq='D')
    
    # Generate prevented saturation data
    prevented_values = []
    for date in dates:
        date_obj = date.date()
        if date_obj in prediction_dict:
            # Use real prediction if available
            prediction = prediction_dict[date_obj]
            prevented = prediction_tracker.get_prevented_saturation(prediction)
            prevented_values.append(prevented)
        elif date_obj < latest_date:
            # Use mock prediction for past dates without real data
            mock_prediction = np.random.randint(100, 1000)
            prevented = prediction_tracker.get_prevented_saturation(mock_prediction)
            prevented_values.append(prevented)
        else:
            # For future dates, use None to show no data
            prevented_values.append(None)
    
    prevented_data = {
        'labels': dates.strftime('%Y-%m-%d').tolist(),
        'datasets': [{
            'label': 'Prevented Saturation',
            'data': prevented_values,
            'borderColor': 'rgba(54, 162, 235, 1)',
            'backgroundColor': 'rgba(54, 162, 235, 0.2)',
            'fill': True,
            'tension': 0.4,
            'spanGaps': True  # This will connect points across null values
        }]
    }

    # 4. Satisfaction Score (daily data)
    dates = pd.date_range(start=thirty_days_ago, end=latest_date, freq='D')
    
    # Get real satisfaction data from database for the current state
    satisfaction_ratings = SatisfactionRating.query.filter(
        SatisfactionRating.date >= thirty_days_ago,
        SatisfactionRating.date <= latest_date,
        SatisfactionRating.state == current_user.state_name
    ).order_by(SatisfactionRating.date).all()
    
    # Create a dictionary of date -> rating for easy lookup
    rating_dict = {rating.date: rating.rating for rating in satisfaction_ratings}
    
    # Generate satisfaction data
    satisfaction_values = []
    for date in dates:
        date_obj = date.date()
        if date_obj in rating_dict:
            # Use real data if available
            satisfaction_values.append(rating_dict[date_obj])
        elif date_obj < latest_date:
            # Use mock data (4-5) for past dates without real data
            mock_value = round(np.random.uniform(4, 5), 1)
            satisfaction_values.append(mock_value)
        else:
            # For future dates, use None to show no data
            satisfaction_values.append(None)
    
    satisfaction_data = {
        'labels': dates.strftime('%Y-%m-%d').tolist(),
        'datasets': [{
            'label': 'Satisfaction Score',
            'data': satisfaction_values,
            'borderColor': 'rgba(255, 206, 86, 1)',
            'backgroundColor': 'rgba(255, 206, 86, 0.2)',
            'fill': True,
            'tension': 0.4,
            'spanGaps': True  # This will connect points across null values
        }]
    }

    return render_template('main/kpi_dashboard.html',
                         title='KPI Dashboard',
                         recommendation_data=recommendation_data,
                         precision_data=precision_data,
                         prevented_data=prevented_data,
                         satisfaction_data=satisfaction_data)
=======
        vaccination_percentage=vaccination_percentage,
        ia=latest_recommendation.ia,
        theta=latest_recommendation.theta,
        pi=latest_recommendation.pi,
        lethality=latest_recommendation.lethality,
        pop_over_65=latest_recommendation.pop_over_65,
        density=latest_recommendation.density
    )
>>>>>>> c2f7bd23
<|MERGE_RESOLUTION|>--- conflicted
+++ resolved
@@ -318,7 +318,7 @@
             recommendation_id=latest_recommendation.id
         ).all()
         recommendation_checks = {check.recommendation_id: check.was_taken for check in checks}
-    
+
     # Calculate positive rate
     positive_rate = latest_data.positive / latest_data.totalTestResults if latest_data.totalTestResults > 0 else 0
     
@@ -474,8 +474,13 @@
         latest_prediction=latest_prediction,
         confinement_level=confinement_level,
         beds_recommendation=beds_recommendation,
-<<<<<<< HEAD
-        vaccination_percentage=vaccination_percentage
+        vaccination_percentage=vaccination_percentage,
+        ia=latest_recommendation.ia,
+        theta=latest_recommendation.theta,
+        pi=latest_recommendation.pi,
+        lethality=latest_recommendation.lethality,
+        pop_over_65=latest_recommendation.pop_over_65,
+        density=latest_recommendation.density
     )
 
 @bp.route('/update-recommendation-checks', methods=['POST'])
@@ -485,24 +490,24 @@
     latest_recommendation = Recommendation.query.filter_by(
         state=current_user.state_name
     ).order_by(desc(Recommendation.date)).first()
-    
+
     if not latest_recommendation:
         flash('No recommendations available to update.', 'error')
         return redirect(url_for('main.decision_support'))
-    
+
     # Get the latest date from pandemic data
     latest_date = PandemicData.query.filter_by(
         state=current_user.state_name
     ).order_by(desc(PandemicData.date)).first().date
-    
+
     # Get the checked recommendations from the form
     checked_recommendations = request.form.getlist('recommendation_checks[]')
-    
+
     # Delete existing checks for this recommendation
     RecommendationCheck.query.filter_by(
         recommendation_id=latest_recommendation.id
     ).delete()
-    
+
     # Create new checks
     for recommendation_title in checked_recommendations:
         check = RecommendationCheck(
@@ -512,7 +517,7 @@
             was_taken=True
         )
         db.session.add(check)
-    
+
     try:
         db.session.commit()
         flash('Recommendation checks updated successfully.', 'success')
@@ -520,7 +525,7 @@
         db.session.rollback()
         flash('Error updating recommendation checks.', 'error')
         current_app.logger.error(f"Error updating recommendation checks: {str(e)}")
-    
+
     return redirect(url_for('main.decision_support'))
 
 @bp.route('/kpi')
@@ -537,7 +542,7 @@
 
     # Initialize KPI trackers
     prediction_tracker = PredictionKPITracker()
-    
+
     # Generate data for the 4 KPIs using the same date range as dashboard
     # 1. Recommendation Taken Ratio (weekly data)
     dates = pd.date_range(start=thirty_days_ago, end=latest_date, freq='W')
@@ -611,17 +616,17 @@
 
     # 2. Prediction Precision (daily data)
     dates = pd.date_range(start=thirty_days_ago, end=latest_date, freq='D')
-    
+
     # Get predictions for the user's state
     predictions = Prediction.query.filter(
         Prediction.date >= thirty_days_ago,
         Prediction.date <= latest_date,
         Prediction.state == current_user.state_name
     ).order_by(Prediction.date).all()
-    
+
     # Create a dictionary of date -> prediction for easy lookup
     prediction_dict = {pred.date: pred.positive_increase_sum for pred in predictions}
-    
+
     # Generate precision data
     precision_values = []
     for date in dates:
@@ -639,7 +644,7 @@
         else:
             # For future dates, use None to show no data
             precision_values.append(None)
-    
+
     precision_data = {
         'labels': dates.strftime('%Y-%m-%d').tolist(),
         'datasets': [{
@@ -655,7 +660,7 @@
 
     # 3. Prevented Saturation (daily data)
     dates = pd.date_range(start=thirty_days_ago, end=latest_date, freq='D')
-    
+
     # Generate prevented saturation data
     prevented_values = []
     for date in dates:
@@ -673,7 +678,7 @@
         else:
             # For future dates, use None to show no data
             prevented_values.append(None)
-    
+
     prevented_data = {
         'labels': dates.strftime('%Y-%m-%d').tolist(),
         'datasets': [{
@@ -689,17 +694,17 @@
 
     # 4. Satisfaction Score (daily data)
     dates = pd.date_range(start=thirty_days_ago, end=latest_date, freq='D')
-    
+
     # Get real satisfaction data from database for the current state
     satisfaction_ratings = SatisfactionRating.query.filter(
         SatisfactionRating.date >= thirty_days_ago,
         SatisfactionRating.date <= latest_date,
         SatisfactionRating.state == current_user.state_name
     ).order_by(SatisfactionRating.date).all()
-    
+
     # Create a dictionary of date -> rating for easy lookup
     rating_dict = {rating.date: rating.rating for rating in satisfaction_ratings}
-    
+
     # Generate satisfaction data
     satisfaction_values = []
     for date in dates:
@@ -714,7 +719,7 @@
         else:
             # For future dates, use None to show no data
             satisfaction_values.append(None)
-    
+
     satisfaction_data = {
         'labels': dates.strftime('%Y-%m-%d').tolist(),
         'datasets': [{
@@ -733,14 +738,4 @@
                          recommendation_data=recommendation_data,
                          precision_data=precision_data,
                          prevented_data=prevented_data,
-                         satisfaction_data=satisfaction_data)
-=======
-        vaccination_percentage=vaccination_percentage,
-        ia=latest_recommendation.ia,
-        theta=latest_recommendation.theta,
-        pi=latest_recommendation.pi,
-        lethality=latest_recommendation.lethality,
-        pop_over_65=latest_recommendation.pop_over_65,
-        density=latest_recommendation.density
-    )
->>>>>>> c2f7bd23
+                         satisfaction_data=satisfaction_data)