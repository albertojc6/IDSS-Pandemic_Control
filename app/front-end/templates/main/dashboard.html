--- conflicted
+++ resolved
@@ -446,12 +446,9 @@
                     <h2>Pandemic Management Dashboard</h2>
                     <p>A comprehensive system for monitoring pandemic metrics and making data-driven decisions to control the spread in your state.</p>
                     <p>Last login: {{ current_user.last_login or 'First login' }}</p>
-<<<<<<< HEAD
                     <div class="action-buttons">
                         <a href="{{ url_for('stats.upload_data') }}" class="btn">Submit COVID-19 Statistics</a>
                     </div>
-=======
->>>>>>> 79d9c7b8
                 </div>
                 
                 <div class="dashboard-card">
